═══════════════════════════════════════════════════════════════════════════════
DEVOPS AGENT - ENHANCED TASK CONTEXT

<<<<<<< HEAD
GitHub Issue: #105
Worktree: /Users/ciarancarroll/Code/Tuvens/tuvens-docs/devops/feature/phase-2c---execute-file-moves
Branch: feature/phase-2c---execute-file-moves
=======
GitHub Issue: {{ISSUE_NUMBER}}
Worktree: {{WORKTREE_PATH}}
Branch: {{BRANCH_NAME}}
>>>>>>> a375cece
═══════════════════════════════════════════════════════════════════════════════

INSTRUCTIONS:
1. Type: claude
2. Copy and paste the prompt below

═══════════════════════════════════════════════════════════════════════════════
CLAUDE PROMPT:

<<<<<<< HEAD
I am the devops 105 agent.
=======
I am the {{AGENT_NAME}} agent.
>>>>>>> a375cece

Context Loading:
- Load: .claude/agents/devops.md
- Load: Implementation reports and workflow documentation

<<<<<<< HEAD
🚨 CRITICAL: Read GitHub Issue #105 for complete task context
Use: `gh issue view 105` to get the full problem analysis, requirements, and implementation details.

GitHub Issue: #105
Task: Phase 2C - Execute File Moves

Working Directory: /Users/ciarancarroll/Code/Tuvens/tuvens-docs/devops/feature/phase-2c---execute-file-moves
Branch: feature/phase-2c---execute-file-moves

IMPORTANT: Start by reading the GitHub issue (#105) with `gh issue view 105` to understand the complete context and requirements before proceeding with any work. The issue contains detailed analysis, specific file references, and success criteria that are essential for completing this task correctly.

Start your work by:
1. Running: `gh issue view 105` to read the full GitHub issue
=======
🚨 CRITICAL: Read GitHub Issue {{ISSUE_NUMBER}} for complete task context
Use: `gh issue view {{ISSUE_NUMBER}}` to get the full problem analysis, requirements, and implementation details.

GitHub Issue: {{ISSUE_NUMBER}}
Task: {{TASK_TITLE}}

Working Directory: {{WORKTREE_PATH}}
Branch: {{BRANCH_NAME}}

IMPORTANT: Start by reading the GitHub issue ({{ISSUE_NUMBER}}) with `gh issue view {{ISSUE_NUMBER}}` to understand the complete context and requirements before proceeding with any work. The issue contains detailed analysis, specific file references, and success criteria that are essential for completing this task correctly.

Start your work by:
1. Running: `gh issue view {{ISSUE_NUMBER}}` to read the full GitHub issue
>>>>>>> a375cece
2. Examining the specified files (if any) to understand current state
3. Following the 6-step agent workflow pattern
4. Updating the GitHub issue with your progress and findings

═══════════════════════════════════════════════════════════════════════════════<|MERGE_RESOLUTION|>--- conflicted
+++ resolved
@@ -1,15 +1,9 @@
 ═══════════════════════════════════════════════════════════════════════════════
 DEVOPS AGENT - ENHANCED TASK CONTEXT
 
-<<<<<<< HEAD
 GitHub Issue: #105
 Worktree: /Users/ciarancarroll/Code/Tuvens/tuvens-docs/devops/feature/phase-2c---execute-file-moves
 Branch: feature/phase-2c---execute-file-moves
-=======
-GitHub Issue: {{ISSUE_NUMBER}}
-Worktree: {{WORKTREE_PATH}}
-Branch: {{BRANCH_NAME}}
->>>>>>> a375cece
 ═══════════════════════════════════════════════════════════════════════════════
 
 INSTRUCTIONS:
@@ -19,17 +13,12 @@
 ═══════════════════════════════════════════════════════════════════════════════
 CLAUDE PROMPT:
 
-<<<<<<< HEAD
 I am the devops 105 agent.
-=======
-I am the {{AGENT_NAME}} agent.
->>>>>>> a375cece
 
 Context Loading:
 - Load: .claude/agents/devops.md
 - Load: Implementation reports and workflow documentation
 
-<<<<<<< HEAD
 🚨 CRITICAL: Read GitHub Issue #105 for complete task context
 Use: `gh issue view 105` to get the full problem analysis, requirements, and implementation details.
 
@@ -43,21 +32,6 @@
 
 Start your work by:
 1. Running: `gh issue view 105` to read the full GitHub issue
-=======
-🚨 CRITICAL: Read GitHub Issue {{ISSUE_NUMBER}} for complete task context
-Use: `gh issue view {{ISSUE_NUMBER}}` to get the full problem analysis, requirements, and implementation details.
-
-GitHub Issue: {{ISSUE_NUMBER}}
-Task: {{TASK_TITLE}}
-
-Working Directory: {{WORKTREE_PATH}}
-Branch: {{BRANCH_NAME}}
-
-IMPORTANT: Start by reading the GitHub issue ({{ISSUE_NUMBER}}) with `gh issue view {{ISSUE_NUMBER}}` to understand the complete context and requirements before proceeding with any work. The issue contains detailed analysis, specific file references, and success criteria that are essential for completing this task correctly.
-
-Start your work by:
-1. Running: `gh issue view {{ISSUE_NUMBER}}` to read the full GitHub issue
->>>>>>> a375cece
 2. Examining the specified files (if any) to understand current state
 3. Following the 6-step agent workflow pattern
 4. Updating the GitHub issue with your progress and findings
