{
  "branches": {
    "test-repo": [
      {
        "name": "feature/test",
        "author": "gemini-integration",
        "created": "2025-08-11T20:06:08.926Z",
        "lastActivity": "2025-08-11T20:06:08.926Z",
        "taskGroup": null,
        "status": "agent-session-active",
        "worktree": null,
        "agent": "vibe-coder",
        "relatedBranches": [],
        "githubUrl": "https://github.com/tuvens/test-repo/tree/feature/test",
        "issues": [
          "tuvens/test-repo#123"
        ],
        "gemini_feedback": {
          "feedback_id": "a5797ff1bf41e52f",
          "priority": "critical",
          "session_id": "gemini-1754942768925-w2d16vv7p",
          "triggered_at": "2025-08-11T20:06:08.925Z"
        }
      },
      {
        "name": "feature/security-fix",
        "author": "gemini-integration",
        "created": "2025-08-11T20:06:08.983Z",
        "lastActivity": "2025-08-11T20:06:08.984Z",
        "taskGroup": null,
        "status": "gemini-critical-feedback",
        "worktree": null,
        "agent": "vibe-coder",
        "relatedBranches": [],
        "githubUrl": "https://github.com/tuvens/test-repo/tree/feature/security-fix",
        "issues": [],
        "gemini_feedback_history": [
          {
            "feedback_id": "test-feedback-123",
            "category": "security-vulnerability",
            "priority": "critical",
            "received_at": "2025-08-11T20:06:08.984Z",
            "agent_assigned": "vibe-coder"
          }
        ]
      }
    ],
    "tuvens-docs": [
      {
        "name": "test-branch",
        "author": "test",
        "created": "2025-08-12T13:22:03.743Z",
        "lastActivity": "2025-08-12T13:22:03.745Z",
        "taskGroup": null,
        "status": "active",
        "worktree": "/tmp/test",
        "agent": "unknown",
        "relatedBranches": [],
        "githubUrl": "https://github.com/tuvens/tuvens-docs/tree/test-branch",
        "issues": "test"
      },
      {
        "name": "feature/critical-directory-structure-cleanup",
        "author": "tuvens",
        "created": "2025-08-12T13:48:27.919Z",
        "lastActivity": "2025-08-12T13:48:27.920Z",
        "taskGroup": null,
        "status": "active",
        "worktree": "worktrees/vibe-coder/feature/critical-directory-structure-cleanup",
        "agent": "feature",
        "relatedBranches": [],
        "githubUrl": "https://github.com/tuvens/tuvens-docs/tree/feature/critical-directory-structure-cleanup",
        "issues": "tuvens-docs#92"
      },
      {
        "name": "vibe-coder/refactor/critical-directory-structure-cleanup",
        "author": "validation-system",
        "created": "2025-08-12T14:56:48.707Z",
        "lastActivity": "2025-08-12T15:56:05.869Z",
        "taskGroup": null,
        "status": "validated",
        "worktree": null,
        "agent": "vibe-coder",
        "relatedBranches": [],
        "githubUrl": "https://github.com/tuvens/tuvens-docs/tree/vibe-coder/refactor/critical-directory-structure-cleanup",
        "issues": [
          "tuvens-docs#92"
        ],
        "validationStatus": "pre-merge-passed",
        "prNumber": null
      }
    ]
  },
<<<<<<< HEAD
  "lastUpdated": "2025-08-11T20:06:08.984Z",
  "generatedBy": "Gemini Integration Workflow",
=======
  "lastUpdated": "2025-08-12T15:56:05.871Z",
  "generatedBy": "Branch Protection Workflow",
>>>>>>> 41ccd8ba
  "tuvensStrategy": "5-branch-flow"
}<|MERGE_RESOLUTION|>--- conflicted
+++ resolved
@@ -91,12 +91,7 @@
       }
     ]
   },
-<<<<<<< HEAD
-  "lastUpdated": "2025-08-11T20:06:08.984Z",
-  "generatedBy": "Gemini Integration Workflow",
-=======
-  "lastUpdated": "2025-08-12T15:56:05.871Z",
-  "generatedBy": "Branch Protection Workflow",
->>>>>>> 41ccd8ba
+  "lastUpdated": "2025-08-12T17:50:54.421Z",
+  "generatedBy": "Sub-Session Integration",
   "tuvensStrategy": "5-branch-flow"
 }