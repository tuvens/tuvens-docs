{
  "branches": {
    "test-repo": [
      {
        "name": "feature/test",
        "author": "gemini-integration",
        "created": "2025-08-11T20:06:08.926Z",
        "lastActivity": "2025-08-11T20:06:08.926Z",
        "taskGroup": null,
        "status": "agent-session-active",
        "worktree": null,
        "agent": "vibe-coder",
        "relatedBranches": [],
        "githubUrl": "https://github.com/tuvens/test-repo/tree/feature/test",
        "issues": [
          "tuvens/test-repo#123"
        ],
        "gemini_feedback": {
          "feedback_id": "a5797ff1bf41e52f",
          "priority": "critical",
          "session_id": "gemini-1754942768925-w2d16vv7p",
          "triggered_at": "2025-08-11T20:06:08.925Z"
        }
      },
      {
        "name": "feature/security-fix",
        "author": "gemini-integration",
        "created": "2025-08-11T20:06:08.983Z",
        "lastActivity": "2025-08-11T20:06:08.984Z",
        "taskGroup": null,
        "status": "gemini-critical-feedback",
        "worktree": null,
        "agent": "vibe-coder",
        "relatedBranches": [],
        "githubUrl": "https://github.com/tuvens/test-repo/tree/feature/security-fix",
        "issues": [],
        "gemini_feedback_history": [
          {
            "feedback_id": "test-feedback-123",
            "category": "security-vulnerability",
            "priority": "critical",
            "received_at": "2025-08-11T20:06:08.984Z",
            "agent_assigned": "vibe-coder"
          }
        ]
      }
    ],
    "tuvens-docs": [
      {
        "name": "feature/sub-session-system-implementation",
        "author": "tuvens",
        "created": "2025-08-12T18:21:20.102Z",
        "lastActivity": "2025-08-12T18:21:20.103Z",
        "taskGroup": null,
        "status": "active",
        "worktree": "worktrees/vibe-coder/feature/sub-session-system-implementation",
        "agent": "vibe-coder",
        "relatedBranches": [],
        "githubUrl": "https://github.com/tuvens/tuvens-docs/tree/feature/sub-session-system-implementation",
        "issues": "tuvens-docs#99"
      },
      {
        "name": "feature/critical-directory-structure-cleanup",
        "author": "tuvens",
        "created": "2025-08-12T13:48:27.919Z",
        "lastActivity": "2025-08-12T13:48:27.920Z",
        "taskGroup": null,
        "status": "active",
        "worktree": "worktrees/vibe-coder/feature/critical-directory-structure-cleanup",
        "agent": "feature",
        "relatedBranches": [],
        "githubUrl": "https://github.com/tuvens/tuvens-docs/tree/feature/critical-directory-structure-cleanup",
        "issues": "tuvens-docs#92"
      },
      {
        "name": "vibe-coder/refactor/critical-directory-structure-cleanup",
        "author": "validation-system",
        "created": "2025-08-12T14:56:48.707Z",
        "lastActivity": "2025-08-12T15:56:05.869Z",
        "taskGroup": null,
        "status": "validated",
        "worktree": null,
        "agent": "vibe-coder",
        "relatedBranches": [],
        "githubUrl": "https://github.com/tuvens/tuvens-docs/tree/vibe-coder/refactor/critical-directory-structure-cleanup",
        "issues": [
          "tuvens-docs#92"
        ],
        "validationStatus": "pre-merge-passed",
        "prNumber": null
      },
      {
        "name": "feature/directory-structure-analysis-and-reference-mapping",
        "author": "tuvens",
        "created": "2025-08-13T09:34:17.813Z",
        "lastActivity": "2025-08-13T09:34:17.816Z",
        "taskGroup": null,
        "status": "active",
        "worktree": "vibe-coder/feature/directory-structure-analysis-and-reference-mapping",
        "worktree": "vibe-coder/feature/directory-structure-analysis-and-reference-mapping",
        "agent": "feature",
        "relatedBranches": [],
        "githubUrl": "https://github.com/tuvens/tuvens-docs/tree/feature/directory-structure-analysis-and-reference-mapping",
        "issues": "tuvens-docs#102"
      },
      {
        "name": "feature/phase-2a---create-new-directory-structure",
        "author": "tuvens",
        "created": "2025-08-13T10:05:30.655Z",
        "lastActivity": "2025-08-13T10:05:30.656Z",
        "taskGroup": null,
        "status": "active",
        "worktree": "devops/feature/phase-2a---create-new-directory-structure",
        "worktree": "devops/feature/phase-2a---create-new-directory-structure",
        "agent": "feature",
        "relatedBranches": [],
        "githubUrl": "https://github.com/tuvens/tuvens-docs/tree/feature/phase-2a---create-new-directory-structure",
        "issues": "tuvens-docs#103"
      },
      {
        "name": "feature/phase-2b---coordinate-reference-updates",
        "author": "tuvens",
        "created": "2025-08-13T10:26:56.171Z",
        "lastActivity": "2025-08-13T10:26:56.175Z",
        "taskGroup": null,
        "status": "active",
        "worktree": "vibe-coder/feature/phase-2b---coordinate-reference-updates",
        "worktree": "vibe-coder/feature/phase-2b---coordinate-reference-updates",
        "agent": "feature",
        "relatedBranches": [],
        "githubUrl": "https://github.com/tuvens/tuvens-docs/tree/feature/phase-2b---coordinate-reference-updates",
        "issues": "tuvens-docs#104"
      },
      {
        "name": "feature/phase-2c---execute-file-moves",
        "author": "tuvens",
        "created": "2025-08-13T12:54:13.968Z",
        "lastActivity": "2025-08-13T12:54:13.971Z",
        "taskGroup": null,
        "status": "active",
        "worktree": "devops/feature/phase-2c---execute-file-moves",
        "worktree": "devops/feature/phase-2c---execute-file-moves",
        "agent": "feature",
        "relatedBranches": [],
        "githubUrl": "https://github.com/tuvens/tuvens-docs/tree/feature/phase-2c---execute-file-moves",
        "issues": "tuvens-docs#105"
      },
      {
        "name": "feature/fix-agent-prompt-generation-to-include-claudemd-loading-instruction",
        "author": "tuvens",
        "created": "2025-08-15T09:04:52.163Z",
        "lastActivity": "2025-08-15T09:04:52.164Z",
        "taskGroup": null,
        "status": "active",
<<<<<<< HEAD
        "worktree": "/Users/ciarancarroll/Code/Tuvens/tuvens-docs/worktrees/devops/feature/fix-agent-prompt-generation-to-include-claudemd-loading-instruction",
=======
        "worktree": "worktrees/devops/feature/fix-agent-prompt-generation-to-include-claudemd-loading-instruction",
>>>>>>> a0c2cf1d
        "agent": "feature",
        "relatedBranches": [],
        "githubUrl": "https://github.com/tuvens/tuvens-docs/tree/feature/fix-agent-prompt-generation-to-include-claudemd-loading-instruction",
        "issues": "tuvens-docs#143"
      },
      {
        "name": "feature/deploy-wiki-workflow-as-described",
        "author": "tuvens",
        "created": "2025-08-15T09:40:35.578Z",
        "lastActivity": "2025-08-15T09:40:35.579Z",
        "taskGroup": null,
        "status": "active",
<<<<<<< HEAD
        "worktree": "/Users/ciarancarroll/Code/Tuvens/tuvens-docs/worktrees/devops/feature/deploy-wiki-workflow-as-described",
=======
        "worktree": "worktrees/devops/feature/deploy-wiki-workflow-as-described",
>>>>>>> a0c2cf1d
        "agent": "feature",
        "relatedBranches": [],
        "githubUrl": "https://github.com/tuvens/tuvens-docs/tree/feature/deploy-wiki-workflow-as-described",
        "issues": "tuvens-docs#145"
      },
      {
        "name": "feature/fix-critical-wiki-document-issues-from-pr-152",
        "author": "tuvens",
        "created": "2025-08-15T15:20:11.404Z",
        "lastActivity": "2025-08-15T15:20:11.405Z",
        "taskGroup": null,
        "status": "active",
<<<<<<< HEAD
        "worktree": "/Users/ciarancarroll/Code/Tuvens/tuvens-docs/worktrees/devops/feature/fix-critical-wiki-document-issues-from-pr-152",
=======
        "worktree": "worktrees/devops/feature/fix-critical-wiki-document-issues-from-pr-152",
>>>>>>> a0c2cf1d
        "agent": "feature",
        "relatedBranches": [],
        "githubUrl": "https://github.com/tuvens/tuvens-docs/tree/feature/fix-critical-wiki-document-issues-from-pr-152",
        "issues": "tuvens-docs#153"
      },
      {
        "name": "feature/update-phases-documentation-to-reflect-completed-status",
        "author": "tuvens",
        "created": "2025-08-18T13:24:36.293Z",
        "lastActivity": "2025-08-18T13:24:36.294Z",
        "taskGroup": null,
        "status": "active",
<<<<<<< HEAD
        "worktree": "/Users/ciarancarroll/Code/Tuvens/tuvens-docs/worktrees/vibe-coder/feature/update-phases-documentation-to-reflect-completed-status",
=======
        "worktree": "worktrees/vibe-coder/feature/update-phases-documentation-to-reflect-completed-status",
>>>>>>> a0c2cf1d
        "agent": "feature",
        "relatedBranches": [],
        "githubUrl": "https://github.com/tuvens/tuvens-docs/tree/feature/update-phases-documentation-to-reflect-completed-status",
        "issues": "tuvens-docs#154"
      },
      {
        "name": "feature/fix-agent-branch-naming-in-setup-agent-tasksh-script",
        "author": "tuvens",
        "created": "2025-08-18T14:07:40.876Z",
        "lastActivity": "2025-08-18T14:07:40.883Z",
        "taskGroup": null,
        "status": "active",
<<<<<<< HEAD
        "worktree": "/Users/ciarancarroll/Code/Tuvens/tuvens-docs/worktrees/devops/feature/fix-agent-branch-naming-in-setup-agent-tasksh-script",
=======
        "worktree": "worktrees/devops/feature/fix-agent-branch-naming-in-setup-agent-tasksh-script",
>>>>>>> a0c2cf1d
        "agent": "feature",
        "relatedBranches": [],
        "githubUrl": "https://github.com/tuvens/tuvens-docs/tree/feature/fix-agent-branch-naming-in-setup-agent-tasksh-script",
        "issues": "tuvens-docs#157"
      },
      {
        "name": "feature/enforce-github-comment-standards-protocol-in-agent-workflows",
        "author": "tuvens",
        "created": "2025-08-18T14:20:35.352Z",
        "lastActivity": "2025-08-18T14:20:35.356Z",
        "taskGroup": null,
        "status": "active",
<<<<<<< HEAD
        "worktree": "/Users/ciarancarroll/Code/Tuvens/tuvens-docs/worktrees/devops/feature/enforce-github-comment-standards-protocol-in-agent-workflows",
=======
        "worktree": "worktrees/devops/feature/enforce-github-comment-standards-protocol-in-agent-workflows",
>>>>>>> a0c2cf1d
        "agent": "feature",
        "relatedBranches": [],
        "githubUrl": "https://github.com/tuvens/tuvens-docs/tree/feature/enforce-github-comment-standards-protocol-in-agent-workflows",
        "issues": "tuvens-docs#158"
      },
      {
        "name": "feature/document-future-worktree-cleanup-in-wiki",
        "author": "tuvens",
        "created": "2025-08-18T14:50:39.571Z",
        "lastActivity": "2025-08-18T14:50:39.577Z",
        "taskGroup": null,
        "status": "active",
<<<<<<< HEAD
        "worktree": "/Users/ciarancarroll/Code/Tuvens/tuvens-docs/worktrees/vibe-coder/feature/document-future-worktree-cleanup-in-wiki",
=======
        "worktree": "worktrees/vibe-coder/feature/document-future-worktree-cleanup-in-wiki",
>>>>>>> a0c2cf1d
        "agent": "feature",
        "relatedBranches": [],
        "githubUrl": "https://github.com/tuvens/tuvens-docs/tree/feature/document-future-worktree-cleanup-in-wiki",
        "issues": "tuvens-docs#161"
      },
      {
        "name": "feature/address-geminis-comments-on-pr-163",
        "author": "tuvens",
        "created": "2025-08-18T15:10:47.558Z",
        "lastActivity": "2025-08-18T15:10:47.561Z",
        "taskGroup": null,
        "status": "active",
<<<<<<< HEAD
        "worktree": "/Users/ciarancarroll/Code/Tuvens/tuvens-docs/worktrees/vibe-coder/feature/address-geminis-comments-on-pr-163",
=======
        "worktree": "worktrees/vibe-coder/feature/address-geminis-comments-on-pr-163",
>>>>>>> a0c2cf1d
        "agent": "feature",
        "relatedBranches": [],
        "githubUrl": "https://github.com/tuvens/tuvens-docs/tree/feature/address-geminis-comments-on-pr-163",
        "issues": "tuvens-docs#164"
      }
    ]
  },
  "lastUpdated": "2025-08-18T15:10:47.561Z",
  "generatedBy": "GitHub Actions",
  "tuvensStrategy": "5-branch-flow"
}<|MERGE_RESOLUTION|>--- conflicted
+++ resolved
@@ -152,11 +152,7 @@
         "lastActivity": "2025-08-15T09:04:52.164Z",
         "taskGroup": null,
         "status": "active",
-<<<<<<< HEAD
-        "worktree": "/Users/ciarancarroll/Code/Tuvens/tuvens-docs/worktrees/devops/feature/fix-agent-prompt-generation-to-include-claudemd-loading-instruction",
-=======
         "worktree": "worktrees/devops/feature/fix-agent-prompt-generation-to-include-claudemd-loading-instruction",
->>>>>>> a0c2cf1d
         "agent": "feature",
         "relatedBranches": [],
         "githubUrl": "https://github.com/tuvens/tuvens-docs/tree/feature/fix-agent-prompt-generation-to-include-claudemd-loading-instruction",
@@ -169,11 +165,7 @@
         "lastActivity": "2025-08-15T09:40:35.579Z",
         "taskGroup": null,
         "status": "active",
-<<<<<<< HEAD
-        "worktree": "/Users/ciarancarroll/Code/Tuvens/tuvens-docs/worktrees/devops/feature/deploy-wiki-workflow-as-described",
-=======
         "worktree": "worktrees/devops/feature/deploy-wiki-workflow-as-described",
->>>>>>> a0c2cf1d
         "agent": "feature",
         "relatedBranches": [],
         "githubUrl": "https://github.com/tuvens/tuvens-docs/tree/feature/deploy-wiki-workflow-as-described",
@@ -186,11 +178,7 @@
         "lastActivity": "2025-08-15T15:20:11.405Z",
         "taskGroup": null,
         "status": "active",
-<<<<<<< HEAD
-        "worktree": "/Users/ciarancarroll/Code/Tuvens/tuvens-docs/worktrees/devops/feature/fix-critical-wiki-document-issues-from-pr-152",
-=======
         "worktree": "worktrees/devops/feature/fix-critical-wiki-document-issues-from-pr-152",
->>>>>>> a0c2cf1d
         "agent": "feature",
         "relatedBranches": [],
         "githubUrl": "https://github.com/tuvens/tuvens-docs/tree/feature/fix-critical-wiki-document-issues-from-pr-152",
@@ -203,11 +191,7 @@
         "lastActivity": "2025-08-18T13:24:36.294Z",
         "taskGroup": null,
         "status": "active",
-<<<<<<< HEAD
-        "worktree": "/Users/ciarancarroll/Code/Tuvens/tuvens-docs/worktrees/vibe-coder/feature/update-phases-documentation-to-reflect-completed-status",
-=======
         "worktree": "worktrees/vibe-coder/feature/update-phases-documentation-to-reflect-completed-status",
->>>>>>> a0c2cf1d
         "agent": "feature",
         "relatedBranches": [],
         "githubUrl": "https://github.com/tuvens/tuvens-docs/tree/feature/update-phases-documentation-to-reflect-completed-status",
@@ -220,11 +204,7 @@
         "lastActivity": "2025-08-18T14:07:40.883Z",
         "taskGroup": null,
         "status": "active",
-<<<<<<< HEAD
-        "worktree": "/Users/ciarancarroll/Code/Tuvens/tuvens-docs/worktrees/devops/feature/fix-agent-branch-naming-in-setup-agent-tasksh-script",
-=======
         "worktree": "worktrees/devops/feature/fix-agent-branch-naming-in-setup-agent-tasksh-script",
->>>>>>> a0c2cf1d
         "agent": "feature",
         "relatedBranches": [],
         "githubUrl": "https://github.com/tuvens/tuvens-docs/tree/feature/fix-agent-branch-naming-in-setup-agent-tasksh-script",
@@ -237,11 +217,7 @@
         "lastActivity": "2025-08-18T14:20:35.356Z",
         "taskGroup": null,
         "status": "active",
-<<<<<<< HEAD
-        "worktree": "/Users/ciarancarroll/Code/Tuvens/tuvens-docs/worktrees/devops/feature/enforce-github-comment-standards-protocol-in-agent-workflows",
-=======
         "worktree": "worktrees/devops/feature/enforce-github-comment-standards-protocol-in-agent-workflows",
->>>>>>> a0c2cf1d
         "agent": "feature",
         "relatedBranches": [],
         "githubUrl": "https://github.com/tuvens/tuvens-docs/tree/feature/enforce-github-comment-standards-protocol-in-agent-workflows",
@@ -254,11 +230,7 @@
         "lastActivity": "2025-08-18T14:50:39.577Z",
         "taskGroup": null,
         "status": "active",
-<<<<<<< HEAD
-        "worktree": "/Users/ciarancarroll/Code/Tuvens/tuvens-docs/worktrees/vibe-coder/feature/document-future-worktree-cleanup-in-wiki",
-=======
         "worktree": "worktrees/vibe-coder/feature/document-future-worktree-cleanup-in-wiki",
->>>>>>> a0c2cf1d
         "agent": "feature",
         "relatedBranches": [],
         "githubUrl": "https://github.com/tuvens/tuvens-docs/tree/feature/document-future-worktree-cleanup-in-wiki",
@@ -271,11 +243,7 @@
         "lastActivity": "2025-08-18T15:10:47.561Z",
         "taskGroup": null,
         "status": "active",
-<<<<<<< HEAD
-        "worktree": "/Users/ciarancarroll/Code/Tuvens/tuvens-docs/worktrees/vibe-coder/feature/address-geminis-comments-on-pr-163",
-=======
         "worktree": "worktrees/vibe-coder/feature/address-geminis-comments-on-pr-163",
->>>>>>> a0c2cf1d
         "agent": "feature",
         "relatedBranches": [],
         "githubUrl": "https://github.com/tuvens/tuvens-docs/tree/feature/address-geminis-comments-on-pr-163",
